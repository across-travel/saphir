[package]
name = "saphir"
<<<<<<< HEAD
version = "2.3.0"
=======
version = "2.2.1"
>>>>>>> bc54c215
edition = "2018"
authors = ["Richer Archambault <richer.arc@gmail.com>"]
description = "Fully async-await http server framework"
documentation = "https://docs.rs/saphir"
homepage = "https://github.com/richerarc/saphir"
repository = "https://github.com/richerarc/saphir"
readme = "../README.md"
keywords = ["hyper", "http", "server", "web", "async"]
license = "MIT"

[features]
default = ["macro"]
full = ["macro", "json", "form", "https", "multipart", "operation", "file"]
https = ["base64", "rustls", "tokio-rustls"]
json = ["serde", "serde_json"]
form = ["serde", "serde_urlencoded"]
macro = ["saphir_macro"]
multipart = ["mime", "nom"]
operation = ["hex", "rand", "serde"]
file = ["mime", "mime_guess"]

[dependencies]
log = "0.4"
hyper = { version = "0.13", features = ["stream"] }
tokio = { version = "0.2.13", features = ["full"] }
futures = "0.3"
futures-util = "0.3"
tower-service = "0.3"
cookie = { package = "saphir-cookie", version = "0.13" }
http = "0.2"
http-body = "0.3"
parking_lot = "0.10"
regex = "1.3"
rustls = { version = "0.17", optional = true }
tokio-rustls = { version = "0.13", optional = true }
base64 = { version = "0.12", optional = true }
serde = { version = "1.0", optional = true }
serde_json = { version = "1.0", optional = true }
serde_urlencoded = { version = "0.6", optional = true }
saphir_macro = { path = "../saphir_macro", version = "2.0.0", optional = true}
mime = { version = "0.3", optional = true }
nom = { version = "5", optional = true }
hex = { version = "0.4", optional = true }
rand = { version = "0.7.3", optional = true }
mime_guess = { version = "2.0.3", optional = true }

[dev-dependencies]
tokio-timer = "0.2.13"
env_logger = "0.7"
serde = "1.0"
serde_derive = "1.0"
mime = "0.3"<|MERGE_RESOLUTION|>--- conflicted
+++ resolved
@@ -1,10 +1,6 @@
 [package]
 name = "saphir"
-<<<<<<< HEAD
 version = "2.3.0"
-=======
-version = "2.2.1"
->>>>>>> bc54c215
 edition = "2018"
 authors = ["Richer Archambault <richer.arc@gmail.com>"]
 description = "Fully async-await http server framework"
