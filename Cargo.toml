--- conflicted
+++ resolved
@@ -15,11 +15,6 @@
 futures = "0.1"
 tokio = "0.1"
 regex = "1.0"
-<<<<<<< HEAD
-yaml-rust = "0.4"
-openssl = "0.10.7"
-=======
->>>>>>> ca0aa889
 chrono = "0.4"
 ansi_term = "0.11"
 url = "1.7"
